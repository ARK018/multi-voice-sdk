import dotenv from "dotenv";
import { tts, stt, merge, llm } from "./index.js";

dotenv.config();

<<<<<<< HEAD
// Deepgram TTS Example
// tts({
//   provider: "deepgram",
//   apiKey: process.env.DEEPGRAM_API_KEY,
//   text: "Hello! This is a test using the Deepgrams's Aura-2 tts model.",
//   voice: "aura-2-luna-en",
//   outputFile: "output_1.mp3",
// });
=======
//Deepgram TTS Example
tts({
  provider: "deepgram",
  apiKey: process.env.DEEPGRAM_API_KEY,
  text: "Hello! This is a test using the Deepgrams's Aura-2 tts model.",
  voice: "aura-2-luna-en",
  outputFile: "output_1.mp3",
});
>>>>>>> 0d8413e2

// tts({
//   provider: "deepgram",
//   apiKey: process.env.DEEPGRAM_API_KEY,
//   text: "This voice is called Luna.",
//   voice: "aura-2-luna-en",
//   outputFile: "output_2.mp3",
// });

// // Deepgram STT Example
// stt({
//   provider: "deepgram",
//   apiKey: process.env.DEEPGRAM_API_KEY,
//   audioFile: "https://dpgr.am/spacewalk.wav",
//   outputFile: "transcription.json",
// });

<<<<<<< HEAD
// // File merge Example [First there should be two audio files for this to work]
// merge({
//   inputFiles: ["output_1.mp3", "output_2.mp3"],
//   outputFile: "Combined.mp3",
// });

// OpenAI LLM Example (uncomment to use)
// llm({
//   provider: "openai",
//   apiKey: process.env.OPENAI_API_KEY,
//   text: "Write in short about pytorch",
//   model: "gpt-4o-mini",
//   temperature: 0.8,
// }).then((response) => {
//   console.log("Generated text:", response);
// });

// Google Gemini LLM Example (uncomment to use)
llm({
  provider: "gemini",
  apiKey: process.env.GEMINI_API_KEY,
  text: "Write in short about pytorch",
  model: "gemini-2.0-flash-exp",
  temperature: 0.8,
}).then((response) => {
  console.log("Generated text:", response);
});
=======
// File merge Example [First there should be two audio files for this to work]
merge({
  inputFiles: ["output_1.mp3", "output_2.mp3"],
  outputFile: "Combined.mp3",
});

// OpenAI LLM Example (uncomment to use)
llm({
  apiKey: process.env.OPENAI_API_KEY,
  text: "Write in short about pytorch",
  model: "gpt-4o-mini",
  temperature: 0.8,
}).then((response) => {
  console.log("Generated text:", response);
});
>>>>>>> 0d8413e2
<|MERGE_RESOLUTION|>--- conflicted
+++ resolved
@@ -3,7 +3,6 @@
 
 dotenv.config();
 
-<<<<<<< HEAD
 // Deepgram TTS Example
 // tts({
 //   provider: "deepgram",
@@ -12,16 +11,6 @@
 //   voice: "aura-2-luna-en",
 //   outputFile: "output_1.mp3",
 // });
-=======
-//Deepgram TTS Example
-tts({
-  provider: "deepgram",
-  apiKey: process.env.DEEPGRAM_API_KEY,
-  text: "Hello! This is a test using the Deepgrams's Aura-2 tts model.",
-  voice: "aura-2-luna-en",
-  outputFile: "output_1.mp3",
-});
->>>>>>> 0d8413e2
 
 // tts({
 //   provider: "deepgram",
@@ -39,7 +28,6 @@
 //   outputFile: "transcription.json",
 // });
 
-<<<<<<< HEAD
 // // File merge Example [First there should be two audio files for this to work]
 // merge({
 //   inputFiles: ["output_1.mp3", "output_2.mp3"],
@@ -66,21 +54,4 @@
   temperature: 0.8,
 }).then((response) => {
   console.log("Generated text:", response);
-});
-=======
-// File merge Example [First there should be two audio files for this to work]
-merge({
-  inputFiles: ["output_1.mp3", "output_2.mp3"],
-  outputFile: "Combined.mp3",
-});
-
-// OpenAI LLM Example (uncomment to use)
-llm({
-  apiKey: process.env.OPENAI_API_KEY,
-  text: "Write in short about pytorch",
-  model: "gpt-4o-mini",
-  temperature: 0.8,
-}).then((response) => {
-  console.log("Generated text:", response);
-});
->>>>>>> 0d8413e2
+});